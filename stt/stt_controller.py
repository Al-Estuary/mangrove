--- conflicted
+++ resolved
@@ -22,10 +22,7 @@
                  vad_aggressiveness=3,
                  frame_size=320,
                  scorer_alpha_beta=[0.8837872437480643, 2.8062638242800135],
-<<<<<<< HEAD
                 #  scorer_alpha_beta=[0.931289039105002, 1.1834137581510284],
-=======
->>>>>>> 388dc2a4
                  verbose=True):
         
         self.verbose=verbose
